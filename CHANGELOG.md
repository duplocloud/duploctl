--- conflicted
+++ resolved
@@ -9,11 +9,8 @@
 
 ### Fixed
 
-<<<<<<< HEAD
-- Patching support and docs enhancements were added for an Ingress.
-=======
 - Patching support and docs enhancements were added for the ConfigMap resource.
->>>>>>> 6356a38b
+- Patching support and docs enhancements were added for an Ingress resource.
 
 ## [0.2.47] - 2025-04-07
 
