--- conflicted
+++ resolved
@@ -9,9 +9,7 @@
 
 ### Added
 
-<<<<<<< HEAD
 - Added DuploStillWaiting class to reflect scenarios where a command waits too long for a resource operation to complete.
-=======
 - Added integration tests for k8 Secret resource.
 
 ### Fixed
@@ -30,7 +28,6 @@
 - Patching support and docs enhancements were added for the K8S Secret resource.
 - bulk_update_image to handle serviceimage input as a list of [name, image] pairs instead of a dict.
 - Patching support and docs enhancements were added for the K8S Secret resource.
->>>>>>> f17d3c07
 
 ## [0.2.47] - 2025-04-07
 
