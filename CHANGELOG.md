--- conflicted
+++ resolved
@@ -7,13 +7,10 @@
 
 ## [Unreleased]
 
-<<<<<<< HEAD
-- Added few tests for tenant.
-=======
 ### Added
 
 - Support init containers in the update_image subcommand for services.
->>>>>>> e8227140
+- Added integration tests for missing tenant methods: list_users, billing, region, and dns_config.
 
 ## [0.2.46] - 2025-03-03
 
