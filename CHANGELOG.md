# Changelog

All notable changes to this project will be documented in this file.

The format is based on [Keep a Changelog](https://keepachangelog.com/en/1.1.0/),
and this project adheres to [Semantic Versioning](https://semver.org/spec/v2.0.0.html).

## [Unreleased]

<<<<<<< HEAD
### Added

- Added duploctl command to create AI Helpdesk Ticket & Send AI Message.
=======
## [0.3.5] - 2025-07-29
>>>>>>> 80c5a58f

### Fixed

- Now waiting for a service to update works with HPA enabled
- running just `duploctl` gave an error, now it outputs like any other command
- better debuggin logs when `--loglevel DEBUG` is set

## [0.3.4] - 2025-07-25

### Fixed

- makedir fails on single-file paths

## [0.3.1] - 2025-07-25

### Added

- Modified jit update_kubeconfig and update_aws_config methods to ensure parent directories are created recursively before writing configuration files.
- Updated jit update_aws_config to always overwrite existing profile entries with new values instead of skipping them.

### Fixed

- batch job definition fails with deprecated vcpu/memory assignment
- batch job adds zero-value schedulingpriority value which breaks submission to non-prioritized job queues

## [0.3.0] - 2025-07-15

### Added

- batch_scheduling_policy resource
- batch_compute resource
- batch_queue resource
- batch_definition resource with update_image command
- batch_job resource

## [0.2.52] - 2025-07-03

### Added

- Added enhancement to ecs update_image to also update the specific container image.

### Fixed

- The aws_secrets resource was inconsistent with how other similar resources work. This is a breaking change that changes how you interact with aws secrets. [Please read more about how to properly use this resource in the wiki](https://cli.duplocloud.com/AwsSecret/). The create and update methods both changed and follow the same style of usage.

- ECS tasks failed when cpu/memory are not present in the task definition, which is allowed for EC2-hosted services.

## [0.2.51] - 2025-05-29

### Fixed

- Issue with wait breaking when job create.

## [0.2.50] - 2025-05-08

### Added

- Added DuploStillWaiting class to reflect scenarios where a command waits too long for a resource operation to complete.
- Added integration tests for k8 Secret resource.
- Added wait flag as an argument to DuploClient.

### Fixed

- Docs enhancements were added for the Host resource with integration tests.
- Added fields to the ecs service update task def to replace a bug
- Patching support and docs enhancements were added for an ASG resource.
- Patching support and docs enhancements were added for an Ingress resource.

## [0.2.49] - 2025-04-21

## [0.2.48] - 2025-04-21

### Fixed

- Patching support and docs enhancements were added for the ConfigMap resource.
- Patching support and docs enhancements were added for the K8S Secret resource.
- bulk_update_image to handle serviceimage input as a list of [name, image] pairs instead of a dict.
- Patching support and docs enhancements were added for the K8S Secret resource.

## [0.2.47] - 2025-04-07

### Fixed

- Patch config file into test_at_least_host so it doesn't depend on a specific local setup.
- Added a generic exception block to handle any unexpected errors that are not instances of DuploError.
- Existing ingress commands (create, update) with missing integration tests.

### Added

- Support init containers in the update_image subcommand for services.
- Added integration tests for missing tenant methods: list_users, billing, region, and dns_config.
- Added unit tests for missing service methods: create, delete, start, restart and stop.
- ECS run task for a task definition. `duploctl ecs run_task myapp`
- ECS update image will now update just a task definition and a corresponding service if there is one.
- A generic method for making sure a name is prefixed. This means you can give a short or long name and the cli will use either.
- Added integration tests for missing ASG methods: list, find, create, update, delete and scale.
- Added integration tests for AWS Secret methods: find, create, update and delete.
- Added configmap commands (find, delete, update) with integration tests.
- Added cloudfront commands (find, enable, update, get_status) and fixed existing commands (create, list, disable, delete) with integration tests.

## [0.2.46] - 2025-03-03

### Fixed

 - Fixed issue where AgentPlatform key needed to be copied up to the top level of the service object

## [0.2.45] - 2025-02-25

- Added enhancements to the start/stop service to select all services or specific ones.
- Added enhancement to update_image service to also update the sidecar container image.
- Added support for service rollback with a specific revision.

## [0.2.44] - 2025-01-22

### Added

  - Added support for updating the environment variables of a lambda.
  - Added support for SSM Parameter CRUD operations.
  - Added support for AWS Secrets Manager
  - Added support for configuring a load balancer for a service.
  - start, stop, restart for service with `--wait`

### Fixed

  - Fixed duploctl ecs update_image service bug

## [0.2.41] - 2024-12-06

### Added

- gcp jit command with example cli usage

## [0.2.40] - 2024-11-21

### Fixed

  - Removed potential cyclic dependencies in `docker-compose.yaml` by explicitly defining inherited sections

## [0.2.39] - 2024-11-12

### Fixed

  - Issue with wait breaking when a pod didn't have the `Name` key
  - Jobs were not failing gracefully when waiting for completion but faults were present for pods on the job

## [0.2.38] - 2024-10-28

### Added

  - much better local installer for gha actions
  - Update Kubeconfig now has a name argument to name the user/context anything you want.
  - Update Kubeconfig will always name the server after the Plan. This will share the same server for all tenants in the same plan. Also prevents unnecessary duplicates of the same server.
  - Update kubeconfig will update the sections instead of skipping if they already exist. For example you can switch to interactive mode.
  - Added more duplo component versions to the version command.

### Fixed

  - fixed the duplicating user section in the update kubeconfig command.
  - fixed the wait on bulk update image.

## [0.2.37] - 2024-10-18

### Fixed

  - Fixed handling of case in name/value keys in environment variables as backend permits both.
  - Fixes issue in service update argument where strategy required three dashes.
  - Gracefully handles situations where user attempts to merge with a service that has no existing env vars.
  - Fixed issue where the wait flag would cause an error when updating an image and the images were the same.
  - Fixed issue when updating an image and the image was the same, it would not report the last deployed by when and who

## [0.2.36] - 2024-09-25

### Fixed

- Fixed CronJob Update by adding missing logic to set `isAnyHostAllowed`. This is due to a the object returned from the `GET` request being slightly different to the object expected in the `PUT/POST` request.

## [0.2.35] - 2024-09-20

### Added

- Include generated Github release notes in the release description
- Install instructions in the docs
- Cleaned up pipeline and added test reporting into the PRs
- Configmaps and secrets can be created with data values `--from-file` and `--from-literal`. The result can be displayed with `--dry-run`. Both are a key=value pair but files can simply default the key to the filename.

### Fixed

- Fixed update_pod_label subcommand functionality for service.
- fixed many little issues with the docs like misspelled args, unneeded extra ones, and even missing types
- discovered why Args were not renaming based on the function arg.
- Case insensitive tenant name comparison.
- Fixed issue where a services otherDockerConfig was cleared on updates.
- Fixed issue where ecs update image was removing secrets,commands and env variables

## [0.2.33] - 2024-08-12

### Added

- Added an apply method on base classes. Now most resources can simply `apply` files.
- added tenant DNS config command to retrieve configuration
- added functionality to search for users by tenant
- moved command to add/remove users from tenant from user to tenant
- Added new function in service for updating pod label config.

### Updates

- performance improvements to load cli args only when needed
- The `command` method on all `DuploResources` returns a factory function with a parser already scoped into the functions argument annotations.
- Custom display in the docs for CLI Arguments
- Added docs for internals of the CLI for anyone wanting to contribute or extend.
- Comply with Github best practices, ie added Security, Code of conduct, License, issue/pr templates, etc. [Community Standards](https://github.com/duplocloud/duploctl/community)

## [0.2.32] - 2024-08-05

### Added

- remove_user_from_tenant command
- Added support for tenant start/stop

### Updates

- changed handling of tenant arg in user resource
- add reference yaml for users
- changed client error handling to display docstrings on bad input

## [0.2.31] - 2024-07-29

### Added

- cloudfront resource with crud operations
- a new plan resource to view
- print token command when you just want the token

### Updates

- updated all of the resources to show up in the docs
- arm64 linux binary is now available in the homebrew formula
- auto generate markdown templates for resources when building the docs
- updated docs for services.update_env to include usage

## [0.2.30] - 2024-07-11

### Added

- New aws plugin which can
  - generate boto3 clients using JIT
  - `update_website` command to push new code to an S3 bucket and invalidate the cloudfront cache
- Tenant resource has a new `region` command to get just the current region for the tenant.
- generating an aws profile without a name will default to "duplo"
- publish linux/arm64 standalone binary

## [0.2.29] - 2024-06-07

### Added

- publish docs on main branch push

### Fixed

- Better error handling for the version command. It failed when the server didn't have the version endpoint.

## [0.2.28] - 2024-06-04

### Added

- Support for Storage Class
- Support for PVC
- Added support for create and delete user
- start, stop, restart for hosts with `--wait`
- Allow code to programmatically return the config from `update_kubeconfig` when save is false.
- more docs for the wiki
- A new check to make sure CHANGELOG.md is updated before merging a PR.
- version command now shows server version

### Fixed

- Kubernetes commands with JIT were not getting the CA when using GCP.

## [0.2.27] - 2024-04-22

### Fixed

- homebrew deployment uses pip freeze for it's dependencies so all subpackages exist as well

## [0.2.26] - 2024-04-17

### Added

- Support for `DUPLO_TENANT_ID` or `--tenant-id` as a global argument alternative to using the tenant name
- `WARN` is default log level and `--wait` will show more logs when set to `DEBUG`
- Support for AWS S3
- Github Pages Site for documentation using mkdocs

### Fixed

- `--wait` flag for azures updates

## [0.2.25] - 2024-04-15

### Added

- all actions use the duploctl[bot] app for commits

## [0.2.23] - 2024-04-14

### Fixed

- jit timout is now 1 hr vs 6
- pipeline commits using duploctl[bot] app instead of default token
- full changelog bump and push working now with the duploctl[bot]

## [0.2.18] - 2024-04-11

### Added

- A version bump script which includes changelog notes in GHA releases
- shared setup action in piplines

### Fixed

- azure services had an issue with the `--wait`
- homebrew installation needs the `jsonpointer` library explicit in pyproject
- broken pipeline for docker from updated action
- simplifed the cleanup script for integration tests

## [0.2.16] - 2024-04-10

### Added

- Actual JIT expiration dates sent to kubectl and aws cli
- CRUD for services and rds
- jsonpatch args for updating services
- `--wait` enabled on all updates to a service including `update_image`
- better logging for wait operations
- introduced v2 and v3 base resource classes
- pod resource with get, list, and show logs
- ingress resource with all crud operations
- create and watch jobs with logs returned
- rds resource with all crud operations and individual actions present in the ui
- fully working integration tests with proper waiting
- creating a host without an image will pick a sane default
- display available host AMIs for a tenant

## [v0.2.15] - 2024-03-22

### Added

- `--admin` flag for jit commands
- tenant level jit commands

### Changed

- jit commands are no longer admin by default, tenant level is now default<|MERGE_RESOLUTION|>--- conflicted
+++ resolved
@@ -7,13 +7,10 @@
 
 ## [Unreleased]
 
-<<<<<<< HEAD
 ### Added
 
 - Added duploctl command to create AI Helpdesk Ticket & Send AI Message.
-=======
 ## [0.3.5] - 2025-07-29
->>>>>>> 80c5a58f
 
 ### Fixed
 
