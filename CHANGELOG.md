# Changelog

All notable changes to this project will be documented in this file.

The format is based on [Keep a Changelog](https://keepachangelog.com/en/1.1.0/),
and this project adheres to [Semantic Versioning](https://semver.org/spec/v2.0.0.html).

## [Unreleased]

<<<<<<< HEAD
### Added

- Updated jit update_aws_config to always overwrite existing profile entries with new values instead of skipping them.
=======
### Fixed

- batch job definition fails with deprecated vcpu/memory assignment
>>>>>>> 077426a7

## [0.3.0] - 2025-07-15

### Added

- batch_scheduling_policy resource
- batch_compute resource
- batch_queue resource
- batch_definition resource with update_image command
- batch_job resource

## [0.2.52] - 2025-07-03

### Added

- Added enhancement to ecs update_image to also update the specific container image.

### Fixed

- The aws_secrets resource was inconsistent with how other similar resources work. This is a breaking change that changes how you interact with aws secrets. [Please read more about how to properly use this resource in the wiki](https://cli.duplocloud.com/AwsSecret/). The create and update methods both changed and follow the same style of usage.

- ECS tasks failed when cpu/memory are not present in the task definition, which is allowed for EC2-hosted services.

## [0.2.51] - 2025-05-29

### Fixed

- Issue with wait breaking when job create.

## [0.2.50] - 2025-05-08

### Added

- Added DuploStillWaiting class to reflect scenarios where a command waits too long for a resource operation to complete.
- Added integration tests for k8 Secret resource.
- Added wait flag as an argument to DuploClient.

### Fixed

- Docs enhancements were added for the Host resource with integration tests.
- Added fields to the ecs service update task def to replace a bug
- Patching support and docs enhancements were added for an ASG resource.
- Patching support and docs enhancements were added for an Ingress resource.

## [0.2.49] - 2025-04-21

## [0.2.48] - 2025-04-21

### Fixed

- Patching support and docs enhancements were added for the ConfigMap resource.
- Patching support and docs enhancements were added for the K8S Secret resource.
- bulk_update_image to handle serviceimage input as a list of [name, image] pairs instead of a dict.
- Patching support and docs enhancements were added for the K8S Secret resource.

## [0.2.47] - 2025-04-07

### Fixed

- Patch config file into test_at_least_host so it doesn't depend on a specific local setup.
- Added a generic exception block to handle any unexpected errors that are not instances of DuploError.
- Existing ingress commands (create, update) with missing integration tests.

### Added

- Support init containers in the update_image subcommand for services.
- Added integration tests for missing tenant methods: list_users, billing, region, and dns_config.
- Added unit tests for missing service methods: create, delete, start, restart and stop.
- ECS run task for a task definition. `duploctl ecs run_task myapp`
- ECS update image will now update just a task definition and a corresponding service if there is one.
- A generic method for making sure a name is prefixed. This means you can give a short or long name and the cli will use either.
- Added integration tests for missing ASG methods: list, find, create, update, delete and scale.
- Added integration tests for AWS Secret methods: find, create, update and delete.
- Added configmap commands (find, delete, update) with integration tests.
- Added cloudfront commands (find, enable, update, get_status) and fixed existing commands (create, list, disable, delete) with integration tests.

## [0.2.46] - 2025-03-03

### Fixed

 - Fixed issue where AgentPlatform key needed to be copied up to the top level of the service object

## [0.2.45] - 2025-02-25

- Added enhancements to the start/stop service to select all services or specific ones.
- Added enhancement to update_image service to also update the sidecar container image.
- Added support for service rollback with a specific revision.

## [0.2.44] - 2025-01-22

### Added

  - Added support for updating the environment variables of a lambda.
  - Added support for SSM Parameter CRUD operations.
  - Added support for AWS Secrets Manager
  - Added support for configuring a load balancer for a service.
  - start, stop, restart for service with `--wait`

### Fixed

  - Fixed duploctl ecs update_image service bug

## [0.2.41] - 2024-12-06

### Added

- gcp jit command with example cli usage

## [0.2.40] - 2024-11-21

### Fixed

  - Removed potential cyclic dependencies in `docker-compose.yaml` by explicitly defining inherited sections

## [0.2.39] - 2024-11-12

### Fixed

  - Issue with wait breaking when a pod didn't have the `Name` key
  - Jobs were not failing gracefully when waiting for completion but faults were present for pods on the job

## [0.2.38] - 2024-10-28

### Added

  - much better local installer for gha actions
  - Update Kubeconfig now has a name argument to name the user/context anything you want.
  - Update Kubeconfig will always name the server after the Plan. This will share the same server for all tenants in the same plan. Also prevents unnecessary duplicates of the same server.
  - Update kubeconfig will update the sections instead of skipping if they already exist. For example you can switch to interactive mode.
  - Added more duplo component versions to the version command.

### Fixed

  - fixed the duplicating user section in the update kubeconfig command.
  - fixed the wait on bulk update image.

## [0.2.37] - 2024-10-18

### Fixed

  - Fixed handling of case in name/value keys in environment variables as backend permits both.
  - Fixes issue in service update argument where strategy required three dashes.
  - Gracefully handles situations where user attempts to merge with a service that has no existing env vars.
  - Fixed issue where the wait flag would cause an error when updating an image and the images were the same.
  - Fixed issue when updating an image and the image was the same, it would not report the last deployed by when and who

## [0.2.36] - 2024-09-25

### Fixed

- Fixed CronJob Update by adding missing logic to set `isAnyHostAllowed`. This is due to a the object returned from the `GET` request being slightly different to the object expected in the `PUT/POST` request.

## [0.2.35] - 2024-09-20

### Added

- Include generated Github release notes in the release description
- Install instructions in the docs
- Cleaned up pipeline and added test reporting into the PRs
- Configmaps and secrets can be created with data values `--from-file` and `--from-literal`. The result can be displayed with `--dry-run`. Both are a key=value pair but files can simply default the key to the filename.

### Fixed

- Fixed update_pod_label subcommand functionality for service.
- fixed many little issues with the docs like misspelled args, unneeded extra ones, and even missing types
- discovered why Args were not renaming based on the function arg.
- Case insensitive tenant name comparison.
- Fixed issue where a services otherDockerConfig was cleared on updates.
- Fixed issue where ecs update image was removing secrets,commands and env variables

## [0.2.33] - 2024-08-12

### Added

- Added an apply method on base classes. Now most resources can simply `apply` files.
- added tenant DNS config command to retrieve configuration
- added functionality to search for users by tenant
- moved command to add/remove users from tenant from user to tenant
- Added new function in service for updating pod label config.

### Updates

- performance improvements to load cli args only when needed
- The `command` method on all `DuploResources` returns a factory function with a parser already scoped into the functions argument annotations.
- Custom display in the docs for CLI Arguments
- Added docs for internals of the CLI for anyone wanting to contribute or extend.
- Comply with Github best practices, ie added Security, Code of conduct, License, issue/pr templates, etc. [Community Standards](https://github.com/duplocloud/duploctl/community)

## [0.2.32] - 2024-08-05

### Added

- remove_user_from_tenant command
- Added support for tenant start/stop

### Updates

- changed handling of tenant arg in user resource
- add reference yaml for users
- changed client error handling to display docstrings on bad input

## [0.2.31] - 2024-07-29

### Added

- cloudfront resource with crud operations
- a new plan resource to view
- print token command when you just want the token

### Updates

- updated all of the resources to show up in the docs
- arm64 linux binary is now available in the homebrew formula
- auto generate markdown templates for resources when building the docs
- updated docs for services.update_env to include usage

## [0.2.30] - 2024-07-11

### Added

- New aws plugin which can
  - generate boto3 clients using JIT
  - `update_website` command to push new code to an S3 bucket and invalidate the cloudfront cache
- Tenant resource has a new `region` command to get just the current region for the tenant.
- generating an aws profile without a name will default to "duplo"
- publish linux/arm64 standalone binary

## [0.2.29] - 2024-06-07

### Added

- publish docs on main branch push

### Fixed

- Better error handling for the version command. It failed when the server didn't have the version endpoint.

## [0.2.28] - 2024-06-04

### Added

- Support for Storage Class
- Support for PVC
- Added support for create and delete user
- start, stop, restart for hosts with `--wait`
- Allow code to programmatically return the config from `update_kubeconfig` when save is false.
- more docs for the wiki
- A new check to make sure CHANGELOG.md is updated before merging a PR.
- version command now shows server version

### Fixed

- Kubernetes commands with JIT were not getting the CA when using GCP.

## [0.2.27] - 2024-04-22

### Fixed

- homebrew deployment uses pip freeze for it's dependencies so all subpackages exist as well

## [0.2.26] - 2024-04-17

### Added

- Support for `DUPLO_TENANT_ID` or `--tenant-id` as a global argument alternative to using the tenant name
- `WARN` is default log level and `--wait` will show more logs when set to `DEBUG`
- Support for AWS S3
- Github Pages Site for documentation using mkdocs

### Fixed

- `--wait` flag for azures updates

## [0.2.25] - 2024-04-15

### Added

- all actions use the duploctl[bot] app for commits

## [0.2.23] - 2024-04-14

### Fixed

- jit timout is now 1 hr vs 6
- pipeline commits using duploctl[bot] app instead of default token
- full changelog bump and push working now with the duploctl[bot]

## [0.2.18] - 2024-04-11

### Added

- A version bump script which includes changelog notes in GHA releases
- shared setup action in piplines

### Fixed

- azure services had an issue with the `--wait`
- homebrew installation needs the `jsonpointer` library explicit in pyproject
- broken pipeline for docker from updated action
- simplifed the cleanup script for integration tests

## [0.2.16] - 2024-04-10

### Added

- Actual JIT expiration dates sent to kubectl and aws cli
- CRUD for services and rds
- jsonpatch args for updating services
- `--wait` enabled on all updates to a service including `update_image`
- better logging for wait operations
- introduced v2 and v3 base resource classes
- pod resource with get, list, and show logs
- ingress resource with all crud operations
- create and watch jobs with logs returned
- rds resource with all crud operations and individual actions present in the ui
- fully working integration tests with proper waiting
- creating a host without an image will pick a sane default
- display available host AMIs for a tenant

## [v0.2.15] - 2024-03-22

### Added

- `--admin` flag for jit commands
- tenant level jit commands

### Changed

- jit commands are no longer admin by default, tenant level is now default<|MERGE_RESOLUTION|>--- conflicted
+++ resolved
@@ -7,15 +7,13 @@
 
 ## [Unreleased]
 
-<<<<<<< HEAD
 ### Added
 
 - Updated jit update_aws_config to always overwrite existing profile entries with new values instead of skipping them.
-=======
+
 ### Fixed
 
 - batch job definition fails with deprecated vcpu/memory assignment
->>>>>>> 077426a7
 
 ## [0.3.0] - 2025-07-15
 
