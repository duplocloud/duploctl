--- conflicted
+++ resolved
@@ -11,7 +11,8 @@
  
  - Added an apply method on base classes. Now most resources can simply `apply` files. 
  - added tenant DNS config command to retrieve configuration
-<<<<<<< HEAD
+ - added functionality to search for users by tenant
+ - moved command to add/remove users from tenant from user to tenant
  - Commands can have aliases now. For example `find` and `get` are aliases for the same command. Or `list` and `ls` for short. 
 
 ### Updates  
@@ -19,10 +20,6 @@
  - performance improvements to load cli args only when needed
  - The `command` method on all `DuploResources` returns a factory function with a parser already scoped into the functions argument annotations. 
  - Custom display in the docs for CLI Arguments
-=======
- - added functionality to search for users by tenant
- - moved command to add/remove users from tenant from user to tenant
->>>>>>> f4fdf84b
 
 ## [0.2.32] - 2024-08-05
 
