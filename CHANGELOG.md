--- conflicted
+++ resolved
@@ -9,11 +9,8 @@
 
 ### Fixed
 
-<<<<<<< HEAD
 - Removed agentHostTenantId from ticket creation payload.
-=======
 - Update ECS find_def to use the TaskDefFamily from the service endpoint, fixing update_image when the service name and task definition family are different.
->>>>>>> 36624c17
 
 ## [0.3.6] - 2025-08-19
 
