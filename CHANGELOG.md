--- conflicted
+++ resolved
@@ -9,15 +9,12 @@
 
 ### Added
 
-<<<<<<< HEAD
 - Modified jit update_kubeconfig and update_aws_config methods to ensure parent directories are created recursively before writing configuration files.
-=======
 - Updated jit update_aws_config to always overwrite existing profile entries with new values instead of skipping them.
 
 ### Fixed
 
 - batch job definition fails with deprecated vcpu/memory assignment
->>>>>>> fbb45cce
 
 ## [0.3.0] - 2025-07-15
 
