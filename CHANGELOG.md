# Changelog

All notable changes to this project will be documented in this file.

The format is based on [Keep a Changelog](https://keepachangelog.com/en/1.1.0/),
and this project adheres to [Semantic Versioning](https://semver.org/spec/v2.0.0.html).

## [Unreleased]

<<<<<<< HEAD
### Fixed

- Patching support and docs enhancements were added for an Ingress resource.
=======
### Added

- Added integration tests for k8 Secret resource.

### Fixed

- Docs enhancements were added for the Host resource with integration tests.
- Added fields to the ecs service update task def to replace a bug 
- Patching support and docs enhancements were added for an ASG resource.
>>>>>>> f17d3c07

## [0.2.49] - 2025-04-21

## [0.2.48] - 2025-04-21

### Fixed

- Patching support and docs enhancements were added for the ConfigMap resource.
- Patching support and docs enhancements were added for the K8S Secret resource.
- bulk_update_image to handle serviceimage input as a list of [name, image] pairs instead of a dict.
- Patching support and docs enhancements were added for the K8S Secret resource.

## [0.2.47] - 2025-04-07

### Fixed 

- Patch config file into test_at_least_host so it doesn't depend on a specific local setup.
- Added a generic exception block to handle any unexpected errors that are not instances of DuploError.
- Existing ingress commands (create, update) with missing integration tests.

### Added

- Support init containers in the update_image subcommand for services.
- Added integration tests for missing tenant methods: list_users, billing, region, and dns_config.
- Added unit tests for missing service methods: create, delete, start, restart and stop.
- ECS run task for a task definition. `duploctl ecs run_task myapp`
- ECS update image will now update just a task definition and a corresponding service if there is one.
- A generic method for making sure a name is prefixed. This means you can give a short or long name and the cli will use either. 
- Added integration tests for missing ASG methods: list, find, create, update, delete and scale.
- Added integration tests for AWS Secret methods: find, create, update and delete.
- Added configmap commands (find, delete, update) with integration tests.
- Added cloudfront commands (find, enable, update, get_status) and fixed existing commands (create, list, disable, delete) with integration tests.

## [0.2.46] - 2025-03-03

### Fixed 

 - Fixed issue where AgentPlatform key needed to be copied up to the top level of the service object 

## [0.2.45] - 2025-02-25

- Added enhancements to the start/stop service to select all services or specific ones.
- Added enhancement to update_image service to also update the sidecar container image.
- Added support for service rollback with a specific revision.

## [0.2.44] - 2025-01-22

### Added  

  - Added support for updating the environment variables of a lambda.
  - Added support for SSM Parameter CRUD operations.
  - Added support for AWS Secrets Manager
  - Added support for configuring a load balancer for a service.
  - start, stop, restart for service with `--wait`

### Fixed  

  - Fixed duploctl ecs update_image service bug

## [0.2.41] - 2024-12-06

### Added

- gcp jit command with example cli usage

## [0.2.40] - 2024-11-21

### Fixed

  - Removed potential cyclic dependencies in `docker-compose.yaml` by explicitly defining inherited sections
  
## [0.2.39] - 2024-11-12

### Fixed
  
  - Issue with wait breaking when a pod didn't have the `Name` key
  - Jobs were not failing gracefully when waiting for completion but faults were present for pods on the job

## [0.2.38] - 2024-10-28

### Added

  - much better local installer for gha actions
  - Update Kubeconfig now has a name argument to name the user/context anything you want.
  - Update Kubeconfig will always name the server after the Plan. This will share the same server for all tenants in the same plan. Also prevents unnecessary duplicates of the same server.
  - Update kubeconfig will update the sections instead of skipping if they already exist. For example you can switch to interactive mode.
  - Added more duplo component versions to the version command.

### Fixed

  - fixed the duplicating user section in the update kubeconfig command.
  - fixed the wait on bulk update image.

## [0.2.37] - 2024-10-18

### Fixed

  - Fixed handling of case in name/value keys in environment variables as backend permits both.
  - Fixes issue in service update argument where strategy required three dashes.
  - Gracefully handles situations where user attempts to merge with a service that has no existing env vars.
  - Fixed issue where the wait flag would cause an error when updating an image and the images were the same. 
  - Fixed issue when updating an image and the image was the same, it would not report the last deployed by when and who

## [0.2.36] - 2024-09-25

### Fixed

- Fixed CronJob Update by adding missing logic to set `isAnyHostAllowed`. This is due to a the object returned from the `GET` request being slightly different to the object expected in the `PUT/POST` request.

## [0.2.35] - 2024-09-20

### Added

- Include generated Github release notes in the release description
- Install instructions in the docs
- Cleaned up pipeline and added test reporting into the PRs
- Configmaps and secrets can be created with data values `--from-file` and `--from-literal`. The result can be displayed with `--dry-run`. Both are a key=value pair but files can simply default the key to the filename.

### Fixed

- Fixed update_pod_label subcommand functionality for service.
- fixed many little issues with the docs like misspelled args, unneeded extra ones, and even missing types
- discovered why Args were not renaming based on the function arg.
- Case insensitive tenant name comparison.
- Fixed issue where a services otherDockerConfig was cleared on updates.
- Fixed issue where ecs update image was removing secrets,commands and env variables

## [0.2.33] - 2024-08-12

### Added

- Added an apply method on base classes. Now most resources can simply `apply` files.
- added tenant DNS config command to retrieve configuration
- added functionality to search for users by tenant
- moved command to add/remove users from tenant from user to tenant
- Added new function in service for updating pod label config.

### Updates

- performance improvements to load cli args only when needed
- The `command` method on all `DuploResources` returns a factory function with a parser already scoped into the functions argument annotations.
- Custom display in the docs for CLI Arguments
- Added docs for internals of the CLI for anyone wanting to contribute or extend.
- Comply with Github best practices, ie added Security, Code of conduct, License, issue/pr templates, etc. [Community Standards](https://github.com/duplocloud/duploctl/community)

## [0.2.32] - 2024-08-05

### Added

- remove_user_from_tenant command
- Added support for tenant start/stop

### Updates

- changed handling of tenant arg in user resource
- add reference yaml for users
- changed client error handling to display docstrings on bad input

## [0.2.31] - 2024-07-29

### Added

- cloudfront resource with crud operations
- a new plan resource to view
- print token command when you just want the token

### Updates

- updated all of the resources to show up in the docs
- arm64 linux binary is now available in the homebrew formula
- auto generate markdown templates for resources when building the docs
- updated docs for services.update_env to include usage

## [0.2.30] - 2024-07-11

### Added

- New aws plugin which can
  - generate boto3 clients using JIT
  - `update_website` command to push new code to an S3 bucket and invalidate the cloudfront cache
- Tenant resource has a new `region` command to get just the current region for the tenant.
- generating an aws profile without a name will default to "duplo"
- publish linux/arm64 standalone binary

## [0.2.29] - 2024-06-07

### Added

- publish docs on main branch push

### Fixed

- Better error handling for the version command. It failed when the server didn't have the version endpoint.

## [0.2.28] - 2024-06-04

### Added

- Support for Storage Class
- Support for PVC
- Added support for create and delete user
- start, stop, restart for hosts with `--wait`
- Allow code to programmatically return the config from `update_kubeconfig` when save is false.
- more docs for the wiki
- A new check to make sure CHANGELOG.md is updated before merging a PR.
- version command now shows server version

### Fixed

- Kubernetes commands with JIT were not getting the CA when using GCP.

## [0.2.27] - 2024-04-22

### Fixed

- homebrew deployment uses pip freeze for it's dependencies so all subpackages exist as well

## [0.2.26] - 2024-04-17

### Added

- Support for `DUPLO_TENANT_ID` or `--tenant-id` as a global argument alternative to using the tenant name
- `WARN` is default log level and `--wait` will show more logs when set to `DEBUG`
- Support for AWS S3
- Github Pages Site for documentation using mkdocs

### Fixed

- `--wait` flag for azures updates

## [0.2.25] - 2024-04-15

### Added

- all actions use the duploctl[bot] app for commits

## [0.2.23] - 2024-04-14

### Fixed

- jit timout is now 1 hr vs 6
- pipeline commits using duploctl[bot] app instead of default token
- full changelog bump and push working now with the duploctl[bot]

## [0.2.18] - 2024-04-11

### Added

- A version bump script which includes changelog notes in GHA releases
- shared setup action in piplines

### Fixed

- azure services had an issue with the `--wait`
- homebrew installation needs the `jsonpointer` library explicit in pyproject
- broken pipeline for docker from updated action
- simplifed the cleanup script for integration tests

## [0.2.16] - 2024-04-10

### Added

- Actual JIT expiration dates sent to kubectl and aws cli
- CRUD for services and rds
- jsonpatch args for updating services
- `--wait` enabled on all updates to a service including `update_image`
- better logging for wait operations
- introduced v2 and v3 base resource classes
- pod resource with get, list, and show logs
- ingress resource with all crud operations
- create and watch jobs with logs returned
- rds resource with all crud operations and individual actions present in the ui
- fully working integration tests with proper waiting
- creating a host without an image will pick a sane default
- display available host AMIs for a tenant

## [v0.2.15] - 2024-03-22

### Added

- `--admin` flag for jit commands
- tenant level jit commands

### Changed

- jit commands are no longer admin by default, tenant level is now default
<|MERGE_RESOLUTION|>--- conflicted
+++ resolved
@@ -7,11 +7,6 @@
 
 ## [Unreleased]
 
-<<<<<<< HEAD
-### Fixed
-
-- Patching support and docs enhancements were added for an Ingress resource.
-=======
 ### Added
 
 - Added integration tests for k8 Secret resource.
@@ -21,7 +16,7 @@
 - Docs enhancements were added for the Host resource with integration tests.
 - Added fields to the ecs service update task def to replace a bug 
 - Patching support and docs enhancements were added for an ASG resource.
->>>>>>> f17d3c07
+- Patching support and docs enhancements were added for an Ingress resource.
 
 ## [0.2.49] - 2025-04-21
 
