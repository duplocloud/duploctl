# Changelog

All notable changes to this project will be documented in this file.

The format is based on [Keep a Changelog](https://keepachangelog.com/en/1.1.0/),
and this project adheres to [Semantic Versioning](https://semver.org/spec/v2.0.0.html).

## [Unreleased]

<<<<<<< HEAD
### Updated

- Updated Logger to not print Log level as all pod logs were coming in as `WARNING`
=======
  - Fixed handling of case in name/value keys in environment variables as backend permits both.
  - Fixes issue in service update argument where strategy required three dashes.
  - Gracefully handles situations where user attempts to merge with a service that has no existing env vars.
>>>>>>> be354813

## [0.2.36] - 2024-09-25

### Fixed

- Fixed CronJob Update by adding missing logic to set `isAnyHostAllowed`. This is due to a the object returned from the `GET` request being slightly different to the object expected in the `PUT/POST` request.

## [0.2.35] - 2024-09-20

### Added

- Include generated Github release notes in the release description
- Install instructions in the docs
- Cleaned up pipeline and added test reporting into the PRs
- Configmaps and secrets can be created with data values `--from-file` and `--from-literal`. The result can be displayed with `--dry-run`. Both are a key=value pair but files can simply default the key to the filename.

### Fixed

- Fixed update_pod_label subcommand functionality for service.
- fixed many little issues with the docs like misspelled args, unneeded extra ones, and even missing types
- discovered why Args were not renaming based on the function arg.
- Case insensitive tenant name comparison.
- Fixed issue where a services otherDockerConfig was cleared on updates.
- Fixed issue where ecs update image was removing secrets,commands and env variables

## [0.2.33] - 2024-08-12

### Added

- Added an apply method on base classes. Now most resources can simply `apply` files.
- added tenant DNS config command to retrieve configuration
- added functionality to search for users by tenant
- moved command to add/remove users from tenant from user to tenant
- Added new function in service for updating pod label config.

### Updates

- performance improvements to load cli args only when needed
- The `command` method on all `DuploResources` returns a factory function with a parser already scoped into the functions argument annotations.
- Custom display in the docs for CLI Arguments
- Added docs for internals of the CLI for anyone wanting to contribute or extend.
- Comply with Github best practices, ie added Security, Code of conduct, License, issue/pr templates, etc. [Community Standards](https://github.com/duplocloud/duploctl/community)

## [0.2.32] - 2024-08-05

### Added

- remove_user_from_tenant command
- Added support for tenant start/stop

### Updates

- changed handling of tenant arg in user resource
- add reference yaml for users
- changed client error handling to display docstrings on bad input

## [0.2.31] - 2024-07-29

### Added

- cloudfront resource with crud operations
- a new plan resource to view
- print token command when you just want the token

### Updates

- updated all of the resources to show up in the docs
- arm64 linux binary is now available in the homebrew formula
- auto generate markdown templates for resources when building the docs
- updated docs for services.update_env to include usage

## [0.2.30] - 2024-07-11

### Added

- New aws plugin which can
  - generate boto3 clients using JIT
  - `update_website` command to push new code to an S3 bucket and invalidate the cloudfront cache
- Tenant resource has a new `region` command to get just the current region for the tenant.
- generating an aws profile without a name will default to "duplo"
- publish linux/arm64 standalone binary

## [0.2.29] - 2024-06-07

### Added

- publish docs on main branch push

### Fixed

- Better error handling for the version command. It failed when the server didn't have the version endpoint.

## [0.2.28] - 2024-06-04

### Added

- Support for Storage Class
- Support for PVC
- Added support for create and delete user
- start, stop, restart for hosts with `--wait`
- Allow code to programmatically return the config from `update_kubeconfig` when save is false.
- more docs for the wiki
- A new check to make sure CHANGELOG.md is updated before merging a PR.
- version command now shows server version

### Fixed

- Kubernetes commands with JIT were not getting the CA when using GCP.

## [0.2.27] - 2024-04-22

### Fixed

- homebrew deployment uses pip freeze for it's dependencies so all subpackages exist as well

## [0.2.26] - 2024-04-17

### Added

- Support for `DUPLO_TENANT_ID` or `--tenant-id` as a global argument alternative to using the tenant name
- `WARN` is default log level and `--wait` will show more logs when set to `DEBUG`
- Support for AWS S3
- Github Pages Site for documentation using mkdocs

### Fixed

- `--wait` flag for azures updates

## [0.2.25] - 2024-04-15

### Added

- all actions use the duploctl[bot] app for commits

## [0.2.23] - 2024-04-14

### Fixed

- jit timout is now 1 hr vs 6
- pipeline commits using duploctl[bot] app instead of default token
- full changelog bump and push working now with the duploctl[bot]

## [0.2.18] - 2024-04-11

### Added

- A version bump script which includes changelog notes in GHA releases
- shared setup action in piplines

### Fixed

- azure services had an issue with the `--wait`
- homebrew installation needs the `jsonpointer` library explicit in pyproject
- broken pipeline for docker from updated action
- simplifed the cleanup script for integration tests

## [0.2.16] - 2024-04-10

### Added

- Actual JIT expiration dates sent to kubectl and aws cli
- CRUD for services and rds
- jsonpatch args for updating services
- `--wait` enabled on all updates to a service including `update_image`
- better logging for wait operations
- introduced v2 and v3 base resource classes
- pod resource with get, list, and show logs
- ingress resource with all crud operations
- create and watch jobs with logs returned
- rds resource with all crud operations and individual actions present in the ui
- fully working integration tests with proper waiting
- creating a host without an image will pick a sane default
- display available host AMIs for a tenant

## [v0.2.15] - 2024-03-22

### Added

- `--admin` flag for jit commands
- tenant level jit commands

### Changed

- jit commands are no longer admin by default, tenant level is now default<|MERGE_RESOLUTION|>--- conflicted
+++ resolved
@@ -7,15 +7,15 @@
 
 ## [Unreleased]
 
-<<<<<<< HEAD
 ### Updated
 
 - Updated Logger to not print Log level as all pod logs were coming in as `WARNING`
-=======
+
+### Fixed
+
   - Fixed handling of case in name/value keys in environment variables as backend permits both.
   - Fixes issue in service update argument where strategy required three dashes.
   - Gracefully handles situations where user attempts to merge with a service that has no existing env vars.
->>>>>>> be354813
 
 ## [0.2.36] - 2024-09-25
 
