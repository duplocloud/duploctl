# Changelog

All notable changes to this project will be documented in this file.

The format is based on [Keep a Changelog](https://keepachangelog.com/en/1.1.0/),
and this project adheres to [Semantic Versioning](https://semver.org/spec/v2.0.0.html).

## [Unreleased]

### Added

 - Include generated Github release notes in the release description
 - Install instructions in the docs
 - Cleaned up pipeline and added test reporting into the PRs
 - Configmaps and secrets can be created with data values `--from-file` and `--from-literal`. The result can be displayed with `--dry-run`. Both are a key=value pair but files can simply default the key to the filename.

### Fixed 

 - Fixed update_pod_label subcommand functionality for service.
 - fixed many little issues with the docs like misspelled args, unneeded extra ones, and even missing types
 - discovered why Args were not renaming based on the function arg.
<<<<<<< HEAD
 - Case insensitive tenant name comparison. 
=======
 - Fixed issue where a services otherDockerConfig was cleared on updates. 
>>>>>>> 4766890c

## [0.2.33] - 2024-08-12

### Added 
 
 - Added an apply method on base classes. Now most resources can simply `apply` files. 
 - added tenant DNS config command to retrieve configuration
 - added functionality to search for users by tenant
 - moved command to add/remove users from tenant from user to tenant
 - Added new function in service for updating pod label config.

### Updates  

 - performance improvements to load cli args only when needed
 - The `command` method on all `DuploResources` returns a factory function with a parser already scoped into the functions argument annotations. 
 - Custom display in the docs for CLI Arguments
 - Added docs for internals of the CLI for anyone wanting to contribute or extend. 
 - Comply with Github best practices, ie added Security, Code of conduct, License, issue/pr templates, etc. [Community Standards](https://github.com/duplocloud/duploctl/community)

## [0.2.32] - 2024-08-05

### Added 

 - remove_user_from_tenant command
 - Added support for tenant start/stop

### Updates 
 - changed handling of tenant arg in user resource
 - add reference yaml for users
 - changed client error handling to display docstrings on bad input


## [0.2.31] - 2024-07-29

### Added 

 - cloudfront resource with crud operations
 - a new plan resource to view
 - print token command when you just want the token

### Updates 
 - updated all of the resources to show up in the docs
 - arm64 linux binary is now available in the homebrew formula
 - auto generate markdown templates for resources when building the docs
 - updated docs for services.update_env to include usage

## [0.2.30] - 2024-07-11

### Added 

 - New aws plugin which can
   - generate boto3 clients using JIT
   - `update_website` command to push new code to an S3 bucket and invalidate the cloudfront cache
 - Tenant resource has a new `region` command to get just the current region for the tenant.
 - generating an aws profile without a name will default to "duplo"
 - publish linux/arm64 standalone binary

## [0.2.29] - 2024-06-07

### Added 

 - publish docs on main branch push

### Fixed 

 - Better error handling for the version command. It failed when the server didn't have the version endpoint.

## [0.2.28] - 2024-06-04
### Added 

 - Support for Storage Class
 - Support for PVC
 - Added support for create and delete user
 - start, stop, restart for hosts with `--wait`
 - Allow code to programmatically return the config from `update_kubeconfig` when save is false.
 - more docs for the wiki
 - A new check to make sure CHANGELOG.md is updated before merging a PR. 
 - version command now shows server version

### Fixed

  - Kubernetes commands with JIT were not getting the CA when using GCP. 

## [0.2.27] - 2024-04-22

### Fixed 

 - homebrew deployment uses pip freeze for it's dependencies so all subpackages exist as well

## [0.2.26] - 2024-04-17

### Added 

 - Support for `DUPLO_TENANT_ID` or `--tenant-id` as a global argument alternative to using the tenant name
 - `WARN` is default log level and `--wait` will show more logs when set to `DEBUG`
 - Support for AWS S3
 - Github Pages Site for documentation using mkdocs

### Fixed 

 - `--wait` flag for azures updates

## [0.2.25] - 2024-04-15

### Added

 - all actions use the duploctl[bot] app for commits

## [0.2.23] - 2024-04-14

### Fixed

 - jit timout is now 1 hr vs 6
 - pipeline commits using duploctl[bot] app instead of default token
 - full changelog bump and push working now with the duploctl[bot]

## [0.2.18] - 2024-04-11

### Added

 - A version bump script which includes changelog notes in GHA releases
 - shared setup action in piplines

### Fixed

 - azure services had an issue with the `--wait`
 - homebrew installation needs the `jsonpointer` library explicit in pyproject
 - broken pipeline for docker from updated action
 - simplifed the cleanup script for integration tests

## [0.2.16] - 2024-04-10

### Added 

 - Actual JIT expiration dates sent to kubectl and aws cli
 - CRUD for services and rds
 - jsonpatch args for updating services
 - `--wait` enabled on all updates to a service including `update_image`
 - better logging for wait operations
 - introduced v2 and v3 base resource classes
 - pod resource with get, list, and show logs
 - ingress resource with all crud operations
 - create and watch jobs with logs returned
 - rds resource with all crud operations and individual actions present in the ui
 - fully working integration tests with proper waiting
 - creating a host without an image will pick a sane default
 - display available host AMIs for a tenant

## [v0.2.15] - 2024-03-22

### Added

 - `--admin` flag for jit commands
 - tenant level jit commands

### Changed

 - jit commands are no longer admin by default, tenant level is now default<|MERGE_RESOLUTION|>--- conflicted
+++ resolved
@@ -19,11 +19,8 @@
  - Fixed update_pod_label subcommand functionality for service.
  - fixed many little issues with the docs like misspelled args, unneeded extra ones, and even missing types
  - discovered why Args were not renaming based on the function arg.
-<<<<<<< HEAD
  - Case insensitive tenant name comparison. 
-=======
  - Fixed issue where a services otherDockerConfig was cleared on updates. 
->>>>>>> 4766890c
 
 ## [0.2.33] - 2024-08-12
 
