--- conflicted
+++ resolved
@@ -19,11 +19,8 @@
 - Added unit tests for missing service methods: create, delete, start, restart and stop.
 - Added integration tests for missing ASG methods: list, find, create, update, delete and scale.
 - Added integration tests for AWS Secret methods: find, create, update and delete.
-<<<<<<< HEAD
+- Added configmap commands (find, delete, update) with integration tests.
 - Added cloudfront commands (find, enable, update, get_status) and fixed existing commands (create, list, disable, delete) with integration tests.
-=======
-- Added configmap commands (find, delete, update) with integration tests.
->>>>>>> 8d0b7eef
 
 ## [0.2.46] - 2025-03-03
 
