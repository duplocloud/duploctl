--- conflicted
+++ resolved
@@ -10,7 +10,7 @@
 ### Added 
  
  - Added an apply method on base classes. Now most resources can simply `apply` files. 
-<<<<<<< HEAD
+ - added tenant DNS config command to retrieve configuration
  - Commands can have aliases now. For example `find` and `get` are aliases for the same command. Or `list` and `ls` for short. 
 
 ### Updates  
@@ -18,9 +18,6 @@
  - performance improvements to load cli args only when needed
  - The `command` method on all `DuploResources` returns a factory function with a parser already scoped into the functions argument annotations. 
  - Custom display in the docs for CLI Arguments
-=======
- - added tenant DNS config command to retrieve configuration
->>>>>>> b65a778f
 
 ## [0.2.32] - 2024-08-05
 
