--- conflicted
+++ resolved
@@ -14,15 +14,13 @@
 ### Added
 
 - Added support for duplo hosts with or without scheme (http/https)
-<<<<<<< HEAD
 - Added --origin support for AI helpdesk ticket creation
-=======
 - Added update_otherdockerconfig command in service
 
 ### Fixed
+
 - Fixed ecs update_image command to handle RepositoryCredentials values
 - Fixed ecs update_image command to handle RequiresCompatibilities value
->>>>>>> 1ead00ec
 
 ## [0.3.7] - 2025-09-17
 
