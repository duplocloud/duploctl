# Changelog

All notable changes to this project will be documented in this file.

The format is based on [Keep a Changelog](https://keepachangelog.com/en/1.1.0/),
and this project adheres to [Semantic Versioning](https://semver.org/spec/v2.0.0.html).

## [Unreleased]

### Added
<<<<<<< HEAD

  - much better local installer for gha actions
=======
  
  - Update Kubeconfig now has a name argument to name the user/context anything you want.
  - Update Kubeconfig will always name the server after the Plan. This will share the same server for all tenants in the same plan. Also prevents unnecessary duplicates of the same server.
  - Update kubeconfig will update the sections instead of skipping if they already exist. For example you can switch to interactive mode.

### Fixed

  - fixed the duplicating user section in the update kubeconfig command.
>>>>>>> 0ad66d4a

## [0.2.37] - 2024-10-18

### Fixed

  - Fixed handling of case in name/value keys in environment variables as backend permits both.
  - Fixes issue in service update argument where strategy required three dashes.
  - Gracefully handles situations where user attempts to merge with a service that has no existing env vars.
  - Fixed issue where the wait flag would cause an error when updating an image and the images were the same. 
  - Fixed issue when updating an image and the image was the same, it would not report the last deployed by when and who

## [0.2.36] - 2024-09-25

### Fixed

- Fixed CronJob Update by adding missing logic to set `isAnyHostAllowed`. This is due to a the object returned from the `GET` request being slightly different to the object expected in the `PUT/POST` request.

## [0.2.35] - 2024-09-20

### Added

- Include generated Github release notes in the release description
- Install instructions in the docs
- Cleaned up pipeline and added test reporting into the PRs
- Configmaps and secrets can be created with data values `--from-file` and `--from-literal`. The result can be displayed with `--dry-run`. Both are a key=value pair but files can simply default the key to the filename.

### Fixed

- Fixed update_pod_label subcommand functionality for service.
- fixed many little issues with the docs like misspelled args, unneeded extra ones, and even missing types
- discovered why Args were not renaming based on the function arg.
- Case insensitive tenant name comparison.
- Fixed issue where a services otherDockerConfig was cleared on updates.
- Fixed issue where ecs update image was removing secrets,commands and env variables

## [0.2.33] - 2024-08-12

### Added

- Added an apply method on base classes. Now most resources can simply `apply` files.
- added tenant DNS config command to retrieve configuration
- added functionality to search for users by tenant
- moved command to add/remove users from tenant from user to tenant
- Added new function in service for updating pod label config.

### Updates

- performance improvements to load cli args only when needed
- The `command` method on all `DuploResources` returns a factory function with a parser already scoped into the functions argument annotations.
- Custom display in the docs for CLI Arguments
- Added docs for internals of the CLI for anyone wanting to contribute or extend.
- Comply with Github best practices, ie added Security, Code of conduct, License, issue/pr templates, etc. [Community Standards](https://github.com/duplocloud/duploctl/community)

## [0.2.32] - 2024-08-05

### Added

- remove_user_from_tenant command
- Added support for tenant start/stop

### Updates

- changed handling of tenant arg in user resource
- add reference yaml for users
- changed client error handling to display docstrings on bad input

## [0.2.31] - 2024-07-29

### Added

- cloudfront resource with crud operations
- a new plan resource to view
- print token command when you just want the token

### Updates

- updated all of the resources to show up in the docs
- arm64 linux binary is now available in the homebrew formula
- auto generate markdown templates for resources when building the docs
- updated docs for services.update_env to include usage

## [0.2.30] - 2024-07-11

### Added

- New aws plugin which can
  - generate boto3 clients using JIT
  - `update_website` command to push new code to an S3 bucket and invalidate the cloudfront cache
- Tenant resource has a new `region` command to get just the current region for the tenant.
- generating an aws profile without a name will default to "duplo"
- publish linux/arm64 standalone binary

## [0.2.29] - 2024-06-07

### Added

- publish docs on main branch push

### Fixed

- Better error handling for the version command. It failed when the server didn't have the version endpoint.

## [0.2.28] - 2024-06-04

### Added

- Support for Storage Class
- Support for PVC
- Added support for create and delete user
- start, stop, restart for hosts with `--wait`
- Allow code to programmatically return the config from `update_kubeconfig` when save is false.
- more docs for the wiki
- A new check to make sure CHANGELOG.md is updated before merging a PR.
- version command now shows server version

### Fixed

- Kubernetes commands with JIT were not getting the CA when using GCP.

## [0.2.27] - 2024-04-22

### Fixed

- homebrew deployment uses pip freeze for it's dependencies so all subpackages exist as well

## [0.2.26] - 2024-04-17

### Added

- Support for `DUPLO_TENANT_ID` or `--tenant-id` as a global argument alternative to using the tenant name
- `WARN` is default log level and `--wait` will show more logs when set to `DEBUG`
- Support for AWS S3
- Github Pages Site for documentation using mkdocs

### Fixed

- `--wait` flag for azures updates

## [0.2.25] - 2024-04-15

### Added

- all actions use the duploctl[bot] app for commits

## [0.2.23] - 2024-04-14

### Fixed

- jit timout is now 1 hr vs 6
- pipeline commits using duploctl[bot] app instead of default token
- full changelog bump and push working now with the duploctl[bot]

## [0.2.18] - 2024-04-11

### Added

- A version bump script which includes changelog notes in GHA releases
- shared setup action in piplines

### Fixed

- azure services had an issue with the `--wait`
- homebrew installation needs the `jsonpointer` library explicit in pyproject
- broken pipeline for docker from updated action
- simplifed the cleanup script for integration tests

## [0.2.16] - 2024-04-10

### Added

- Actual JIT expiration dates sent to kubectl and aws cli
- CRUD for services and rds
- jsonpatch args for updating services
- `--wait` enabled on all updates to a service including `update_image`
- better logging for wait operations
- introduced v2 and v3 base resource classes
- pod resource with get, list, and show logs
- ingress resource with all crud operations
- create and watch jobs with logs returned
- rds resource with all crud operations and individual actions present in the ui
- fully working integration tests with proper waiting
- creating a host without an image will pick a sane default
- display available host AMIs for a tenant

## [v0.2.15] - 2024-03-22

### Added

- `--admin` flag for jit commands
- tenant level jit commands

### Changed

- jit commands are no longer admin by default, tenant level is now default<|MERGE_RESOLUTION|>--- conflicted
+++ resolved
@@ -8,10 +8,8 @@
 ## [Unreleased]
 
 ### Added
-<<<<<<< HEAD
 
   - much better local installer for gha actions
-=======
   
   - Update Kubeconfig now has a name argument to name the user/context anything you want.
   - Update Kubeconfig will always name the server after the Plan. This will share the same server for all tenants in the same plan. Also prevents unnecessary duplicates of the same server.
@@ -20,7 +18,6 @@
 ### Fixed
 
   - fixed the duplicating user section in the update kubeconfig command.
->>>>>>> 0ad66d4a
 
 ## [0.2.37] - 2024-10-18
 
