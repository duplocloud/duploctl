--- conflicted
+++ resolved
@@ -7,16 +7,12 @@
 
 ## [Unreleased]
 
-<<<<<<< HEAD
-- added tenant DNS config command to retrieve configuration
-- added functionality to search for users by tenant
-- moved command to add/remove users from tenant from user to tenant
-=======
 ### Added 
  
  - Added an apply method on base classes. Now most resources can simply `apply` files. 
  - added tenant DNS config command to retrieve configuration
->>>>>>> 21464cff
+ - added functionality to search for users by tenant
+ - moved command to add/remove users from tenant from user to tenant
 
 ## [0.2.32] - 2024-08-05
 
