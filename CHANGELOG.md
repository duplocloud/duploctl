# Changelog

All notable changes to this project will be documented in this file.

The format is based on [Keep a Changelog](https://keepachangelog.com/en/1.1.0/),
and this project adheres to [Semantic Versioning](https://semver.org/spec/v2.0.0.html).

## [Unreleased]

### Fixed 

- Added a generic exception block to handle any unexpected errors that are not instances of DuploError.

### Added

- Support init containers in the update_image subcommand for services.
- Added integration tests for missing tenant methods: list_users, billing, region, and dns_config.
- Added unit tests for missing service methods: create, delete, start, restart and stop.
<<<<<<< HEAD
- ECS run task for a task definition. `duploctl ecs run_task myapp`
- ECS update image will now update just a task definition and a corresponding service if there is one.
- A generic method for making sure a name is prefixed. This means you can give a short or long name and the cli will use either. 
=======
- Added integration tests for missing ASG methods: list, find, create, update, delete and scale.
- Added integration tests for AWS Secret methods: find, create, update and delete.
>>>>>>> 567b62de

## [0.2.46] - 2025-03-03

### Fixed 

 - Fixed issue where AgentPlatform key needed to be copied up to the top level of the service object 

## [0.2.45] - 2025-02-25

- Added enhancements to the start/stop service to select all services or specific ones.
- Added enhancement to update_image service to also update the sidecar container image.
- Added support for service rollback with a specific revision.

## [0.2.44] - 2025-01-22

### Added  

  - Added support for updating the environment variables of a lambda.
  - Added support for SSM Parameter CRUD operations.
  - Added support for AWS Secrets Manager
  - Added support for configuring a load balancer for a service.
  - start, stop, restart for service with `--wait`

### Fixed  

  - Fixed duploctl ecs update_image service bug

## [0.2.41] - 2024-12-06

### Added

- gcp jit command with example cli usage

## [0.2.40] - 2024-11-21

### Fixed

  - Removed potential cyclic dependencies in `docker-compose.yaml` by explicitly defining inherited sections
  
## [0.2.39] - 2024-11-12

### Fixed
  
  - Issue with wait breaking when a pod didn't have the `Name` key
  - Jobs were not failing gracefully when waiting for completion but faults were present for pods on the job

## [0.2.38] - 2024-10-28

### Added

  - much better local installer for gha actions
  - Update Kubeconfig now has a name argument to name the user/context anything you want.
  - Update Kubeconfig will always name the server after the Plan. This will share the same server for all tenants in the same plan. Also prevents unnecessary duplicates of the same server.
  - Update kubeconfig will update the sections instead of skipping if they already exist. For example you can switch to interactive mode.
  - Added more duplo component versions to the version command.

### Fixed

  - fixed the duplicating user section in the update kubeconfig command.
  - fixed the wait on bulk update image.

## [0.2.37] - 2024-10-18

### Fixed

  - Fixed handling of case in name/value keys in environment variables as backend permits both.
  - Fixes issue in service update argument where strategy required three dashes.
  - Gracefully handles situations where user attempts to merge with a service that has no existing env vars.
  - Fixed issue where the wait flag would cause an error when updating an image and the images were the same. 
  - Fixed issue when updating an image and the image was the same, it would not report the last deployed by when and who

## [0.2.36] - 2024-09-25

### Fixed

- Fixed CronJob Update by adding missing logic to set `isAnyHostAllowed`. This is due to a the object returned from the `GET` request being slightly different to the object expected in the `PUT/POST` request.

## [0.2.35] - 2024-09-20

### Added

- Include generated Github release notes in the release description
- Install instructions in the docs
- Cleaned up pipeline and added test reporting into the PRs
- Configmaps and secrets can be created with data values `--from-file` and `--from-literal`. The result can be displayed with `--dry-run`. Both are a key=value pair but files can simply default the key to the filename.

### Fixed

- Fixed update_pod_label subcommand functionality for service.
- fixed many little issues with the docs like misspelled args, unneeded extra ones, and even missing types
- discovered why Args were not renaming based on the function arg.
- Case insensitive tenant name comparison.
- Fixed issue where a services otherDockerConfig was cleared on updates.
- Fixed issue where ecs update image was removing secrets,commands and env variables

## [0.2.33] - 2024-08-12

### Added

- Added an apply method on base classes. Now most resources can simply `apply` files.
- added tenant DNS config command to retrieve configuration
- added functionality to search for users by tenant
- moved command to add/remove users from tenant from user to tenant
- Added new function in service for updating pod label config.

### Updates

- performance improvements to load cli args only when needed
- The `command` method on all `DuploResources` returns a factory function with a parser already scoped into the functions argument annotations.
- Custom display in the docs for CLI Arguments
- Added docs for internals of the CLI for anyone wanting to contribute or extend.
- Comply with Github best practices, ie added Security, Code of conduct, License, issue/pr templates, etc. [Community Standards](https://github.com/duplocloud/duploctl/community)

## [0.2.32] - 2024-08-05

### Added

- remove_user_from_tenant command
- Added support for tenant start/stop

### Updates

- changed handling of tenant arg in user resource
- add reference yaml for users
- changed client error handling to display docstrings on bad input

## [0.2.31] - 2024-07-29

### Added

- cloudfront resource with crud operations
- a new plan resource to view
- print token command when you just want the token

### Updates

- updated all of the resources to show up in the docs
- arm64 linux binary is now available in the homebrew formula
- auto generate markdown templates for resources when building the docs
- updated docs for services.update_env to include usage

## [0.2.30] - 2024-07-11

### Added

- New aws plugin which can
  - generate boto3 clients using JIT
  - `update_website` command to push new code to an S3 bucket and invalidate the cloudfront cache
- Tenant resource has a new `region` command to get just the current region for the tenant.
- generating an aws profile without a name will default to "duplo"
- publish linux/arm64 standalone binary

## [0.2.29] - 2024-06-07

### Added

- publish docs on main branch push

### Fixed

- Better error handling for the version command. It failed when the server didn't have the version endpoint.

## [0.2.28] - 2024-06-04

### Added

- Support for Storage Class
- Support for PVC
- Added support for create and delete user
- start, stop, restart for hosts with `--wait`
- Allow code to programmatically return the config from `update_kubeconfig` when save is false.
- more docs for the wiki
- A new check to make sure CHANGELOG.md is updated before merging a PR.
- version command now shows server version

### Fixed

- Kubernetes commands with JIT were not getting the CA when using GCP.

## [0.2.27] - 2024-04-22

### Fixed

- homebrew deployment uses pip freeze for it's dependencies so all subpackages exist as well

## [0.2.26] - 2024-04-17

### Added

- Support for `DUPLO_TENANT_ID` or `--tenant-id` as a global argument alternative to using the tenant name
- `WARN` is default log level and `--wait` will show more logs when set to `DEBUG`
- Support for AWS S3
- Github Pages Site for documentation using mkdocs

### Fixed

- `--wait` flag for azures updates

## [0.2.25] - 2024-04-15

### Added

- all actions use the duploctl[bot] app for commits

## [0.2.23] - 2024-04-14

### Fixed

- jit timout is now 1 hr vs 6
- pipeline commits using duploctl[bot] app instead of default token
- full changelog bump and push working now with the duploctl[bot]

## [0.2.18] - 2024-04-11

### Added

- A version bump script which includes changelog notes in GHA releases
- shared setup action in piplines

### Fixed

- azure services had an issue with the `--wait`
- homebrew installation needs the `jsonpointer` library explicit in pyproject
- broken pipeline for docker from updated action
- simplifed the cleanup script for integration tests

## [0.2.16] - 2024-04-10

### Added

- Actual JIT expiration dates sent to kubectl and aws cli
- CRUD for services and rds
- jsonpatch args for updating services
- `--wait` enabled on all updates to a service including `update_image`
- better logging for wait operations
- introduced v2 and v3 base resource classes
- pod resource with get, list, and show logs
- ingress resource with all crud operations
- create and watch jobs with logs returned
- rds resource with all crud operations and individual actions present in the ui
- fully working integration tests with proper waiting
- creating a host without an image will pick a sane default
- display available host AMIs for a tenant

## [v0.2.15] - 2024-03-22

### Added

- `--admin` flag for jit commands
- tenant level jit commands

### Changed

- jit commands are no longer admin by default, tenant level is now default<|MERGE_RESOLUTION|>--- conflicted
+++ resolved
@@ -16,14 +16,11 @@
 - Support init containers in the update_image subcommand for services.
 - Added integration tests for missing tenant methods: list_users, billing, region, and dns_config.
 - Added unit tests for missing service methods: create, delete, start, restart and stop.
-<<<<<<< HEAD
 - ECS run task for a task definition. `duploctl ecs run_task myapp`
 - ECS update image will now update just a task definition and a corresponding service if there is one.
 - A generic method for making sure a name is prefixed. This means you can give a short or long name and the cli will use either. 
-=======
 - Added integration tests for missing ASG methods: list, find, create, update, delete and scale.
 - Added integration tests for AWS Secret methods: find, create, update and delete.
->>>>>>> 567b62de
 
 ## [0.2.46] - 2025-03-03
 
