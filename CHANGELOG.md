--- conflicted
+++ resolved
@@ -15,11 +15,8 @@
 
 - Support init containers in the update_image subcommand for services.
 - Added integration tests for missing tenant methods: list_users, billing, region, and dns_config.
-<<<<<<< HEAD
+- Added unit tests for missing service methods: create, delete, start, restart and stop.
 - Added integration tests for missing ASG methods: list, find, create, update, delete and scale.
-=======
-- Added unit tests for missing service methods: create, delete, start, restart and stop.
->>>>>>> 5a6dfbda
 
 ## [0.2.46] - 2025-03-03
 
