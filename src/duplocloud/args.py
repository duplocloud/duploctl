import argparse
import logging
from .argtype import Arg, YamlAction, JsonPatchAction, DataMapAction
from .commander import available_resources, available_formats, VERSION

# the global args for the CLI

HOME_DIR = Arg('homedir', '--home-dir', 
            help='The home directory for duplo configurations',
            env='DUPLO_HOME')
"""Home Directory

Defaults to users home directory at `$HOME/.duplo`
This is where the cli will look by default for the config and cache as well. 
"""

CACHE_DIR = Arg('cachedir', '--cache-dir', 
            help='The cache directory for saved credentials.',
            env='DUPLO_CACHE')
"""Cache Directory

Defaults to `$HOME/.duplo/cache`. This is where the cli will store the cached credentials. Sometimes you may need to delete this directory to clear out old credentials. Simply type `duploctl` and this will print where the cache is currently stored.
"""

LOGLEVEL = Arg('log-level', '--loglevel', '-L',
            help='The log level to use.',
            default='INFO',
            env='DUPLO_LOG_LEVEL',
            choices=list(logging._nameToLevel.keys()))

CONFIG = Arg('configfile', '--config-file', 
            help='The path to the duploctl configuration file.',
            env='DUPLO_CONFIG')

CONTEXT = Arg("context", "--ctx",
              help='Use the specified context from the config file.',
              env='DUPLO_CONTEXT')

HOST = Arg('host', '-H', 
            help='The url to specified duplo portal.',
            env='DUPLO_HOST')

TOKEN = Arg('token', '-t', 
            help='The token to authenticate with duplocloud portal api.',
            env='DUPLO_TOKEN')

TENANT = Arg("tenant", "-T",
             help='The tenant name',
             env='DUPLO_TENANT')
"""Tenant Name

Scopes the command into the specified tenant. In the background the TENANT_ID is discovered using this name. So if TENANT_ID is set, this is ignored. Often times this is set as an environment variable so you don't have to choose the tenant each and every command. This can also be set in the config file within a context.
"""

TENANT_ID = Arg("tenantid", "--tenant-id", "--tid",
             help='The tenant id',
             env='DUPLO_TENANT_ID')
"""Tenant ID

Scopes the command into the specified tenant. This is the internal id of the tenant. If this is set, TENANT name argument is ignored.
"""

PLAN = Arg("plan", "-P",
            help='The plan name.',
            env='DUPLO_PLAN')
"""Plan Name

This is another high level placement style argument. This is used to scope the command to a specific plan aka infrastructure. 
"""

BODY = Arg("file", "-f", "--cli-input",
            help='A file to read the input from',
            type=argparse.FileType('r'),
            action=YamlAction)
"""File Body  

This is the file path to a file with the specified resources body within. Each Resource will have it's own schema for the body. This is a yaml/json file that will be parsed and used as the body of the request. View the docs for each individual resource to see the schema for the body.
"""

DATAMAP = Arg("fromfile","--from-file", "--from-literal",
            help='A file or literal value to add to the data map',
            action=DataMapAction)

DRYRUN = Arg("dryrun", "--dry-run",
            help='Do not submit any changes to the server, just print the data to the console.',
            type=bool,
            action='store_true')

ARN = Arg("aws-arn", "--arn",
           help='The aws arn',
           default=None)

INTERACTIVE = Arg("interactive","-I", 
              help='Use interactive Login mode for temporary tokens. Do not use with --token.',
              type=bool,
              action='store_true')

ISADMIN = Arg("admin","--isadmin", 
              help='Request admin access when using interactive login.',
              type=bool,
              action='store_true')

NOCACHE = Arg("no-cache","--nocache", 
              help='Do not use cache credentials.',
              type=bool,
              action='store_true')

BROWSER = Arg("web-browser","--browser", 
              help='The desired web browser to use for interactive login',
              env='DUPLO_BROWSER',
              choices=[
                'chrome', 'chromium', 'firefox', 'safari', 'epiphany', 
                'edge', 'opera', 'konqueror', "kfm", 'w3m', 'lynx'
              ])
"""Web Browser

This is the browser of choice to use for interactive login. This is simply using the python [webbrowser](https://docs.python.org/3/library/webbrowser.html) module to open the browser. If you don't have a browser installed, you can use `w3m` or `lynx` for a text based browser.
"""

OUTPUT = Arg("output", "-o",
              help='The output format',
              default='json',
              env='DUPLO_OUTPUT',
              choices=available_formats())

QUERY = Arg("query", "-q",
            help='The jmespath query to run on a result')

PATCHES = Arg("patches", "--add", "--remove", "--copy", "--replace", "--test", "--move",
              help='The json patch to apply',
              action=JsonPatchAction)

VERSION = Arg("version", "--version",
              action='version', 
              version=f"%(prog)s {VERSION}",
              type=bool)

EXCLUDE = Arg("exclude", '--exclude',
              action='append',
              help='Exclude from the command')

# The rest are resource level args for commands
SERVICE = Arg('service', 
              help='The service to run',
              choices=available_resources())

COMMAND = Arg('command', 
             help='The subcommand to run')

# generic first positional arg for resource name
NAME = Arg("name", 
            nargs='?',
            help='The resource name')

DISTRIBUTION_ID = Arg("distribution_id", 
            nargs='?',
            help='The distribution id')

IMAGE = Arg("image", 
            nargs='?',
            help='The image to use')

S3BUCKET = Arg("bucket",
            help='The s3 bucket to use')

S3KEY = Arg("key",
            help='The s3 key to use')

HEALTH_CHECK_URL = Arg("health-check-url", "--health-check-url",
            help='The health check URL')

TO_REVISION = Arg("revision", "--to-revision",
            help='The revision to rollback to',
            type=int)

CONTAINER_PORT = Arg("container-port", "--container-port",
            help='Container port')

CONTAINER = Arg("container", "--container", "-C",
            help='The container name')

CONTAINER_IMAGE = Arg("container-image", "--container-image",
            help='a key and value to set as a side-car container name and image',
            action='append',
            nargs=2,
            metavar=('key', 'value'))

INIT_CONTAINER_IMAGE = Arg("init-container-image", "--init-container-image",
            help='a key and value to set as an init container name and image',
            action='append',
            nargs=2,
            metavar=('key', 'value'))

EXTERNAL_PORT = Arg("external-port", "--external-port",
            help='The external port')

PROTOCOL = Arg("protocol", "--protocol",
            help='The protocol',
            choices=['http','https','tcp','udp','tls'])

LOAD_BALANCER_TYPE = Arg("lb-type", "--lb-type",
            help='The type of load balancer. Valid options are [applicationlb, k8clusterip, k8nodeport, networklb, targetgrouponly].',
            choices=['applicationlb', 'k8clusterip', 'k8nodeport', 'networklb', 'targetgrouponly'])

LOAD_BALANCER_VISIBILITY = Arg("visibility", "--visibility",
            help='The visibility of load balancer. Valid options are \"public\" or \"private\".  Default is public.',
            choices=['public', 'private'],
            default = 'public')

LOAD_BALANCER_MODE = Arg("mode", "--mode",
            help='The mode of load balancer. Valid options are \"docker-mode\" or \"native-app\".  Default is docker-mode.',
            choices=['docker-mode', 'native-app'],
            default = 'docker-mode')

SERVICEIMAGE = Arg("serviceimage", "-S",
            help='takes two arguments, a service name and an image:tag',
            action='append',
            nargs=2,
            metavar=('service', 'image'))

SETVAR = Arg("setvar", "-V",
            help='a key and value to set as an environment variable',
            action='append',
            nargs=2,
            metavar=('key', 'value'))

STRATEGY = Arg("strategy", "-strat",
            help='The merge strategy to use. Valid options are \"merge\" or \"replace\".  Default is merge.',
            choices=['merge', 'replace'],
            default = 'merge')

DELETEVAR = Arg("deletevar", "-D",
            action='append',
            help='a key to delete from the environment variables')

SCHEDULE = Arg("schedule","-s", 
               help='The schedule to use')

CRONSCHEDULE = Arg("cronschedule", 
               help='The schedule to use')

ENABLE = Arg("enable","-y", 
              help='Enable or disable the feature',
              type=bool,
              action=argparse.BooleanOptionalAction)

MIN = Arg("min", "-m",
          help='The minimum number of replicas',
          type=int)

MAX = Arg("max", "-M",
          help='The maximum number of replicas',
          type=int)

REPLICAS = Arg("replicas", "-r",
               help = 'Number of replicas for service',
               type = int)

WAIT = Arg("wait", "-w",
           help='Wait for the operation to complete',
           type=bool,
           action='store_true')

WAIT_TIMEOUT = Arg("wait-timeout", "--wait-timeout",
               help = 'Wait timeout for the operation to complete',
               type = int)

ALL = Arg("all", "--all",
           help='Boolean flag to select all. Defaults to False.',
           type=bool,
           action='store_true')

SIZE = Arg("size",
           help='The instance size to use')

SAVE_SECRET = Arg("save-secret", "--save",
                 help='Save the secret to secrets manager.',
                 type=bool,
                 action='store_true')

PASSWORD = Arg("password",
                help='The password to use')

INTERVAL = Arg("interval",
                help='The monitoring interval to use',
                type=int,
                choices=[1, 5, 10, 15, 30, 60])

IMMEDIATE = Arg("immediate", "-i",
                help='Apply the change immediately',
                type=bool,
                action='store_true')

TARGET = Arg("target", "--target-name",
             help='The target name to use')

TARGETS = Arg("targets", "--targets",
             nargs='+',
             help='The list of targets')

TIME = Arg("time", "--time",
           help='The time to use')

<<<<<<< HEAD
TITLE = Arg("title", "--title",
            help= "The Title for ticket")

AGENTNAME = Arg("agent_name", "--agent_name", "--agent",
                help= "AI Agent to be used to process the ticket")

INSTANCEID = Arg("instance_id","--instance_id", "--instance",
                help= "AI Agent Instance Id")

APIVERSION = Arg("api_version", "--api-version",
                 help="API Version",
                 required=False,
                 default="v1")

TICKETID = Arg("ticket_id", "--ticket_id", "--ticket",
               help="The ID of the AI HelpDesk ticket")

Message = Arg("content", "--content", "--msg",
              help="The message you want to send to the AI agent")

=======
>>>>>>> 579a4d10
DAYS = Arg("days", 
            help='The days to use',
            type=int)

CONTENT_DIR = Arg('content', '--content-dir', 
            help='The content directory for a website.',
            default='dist',
            env='DUPLO_CONTENT')

SSM_PARAM_TYPE = Arg("parametertype", "-ptype",
            help='The type of parameter to create',
            choices=['String', 'StringList', 'SecureString'],
            default='String')

CONTENT = Arg('parametervalue', '-pval', '-val', '--value',
            help='Arbitrary text to add as the content of some secret or configuration paramater.')

SHOW_SENSITIVE = Arg('showsensitive', '-show',
            help='Return sensitive values to output. WARNING - ENABLING THIS SETTING MAY DISPLAY SENSITIVE DATA TO STDOUT/LOG FILES',
            type=bool,
            action='store_true')

BATCH_QUEUE = Arg("queue", "-BQ", "-bq", "--batch-queue",
             help='The name of a Batch Queue',
             env='DUPLO_BATCH_QUEUE')<|MERGE_RESOLUTION|>--- conflicted
+++ resolved
@@ -301,7 +301,6 @@
 TIME = Arg("time", "--time",
            help='The time to use')
 
-<<<<<<< HEAD
 TITLE = Arg("title", "--title",
             help= "The Title for ticket")
 
@@ -322,8 +321,6 @@
 Message = Arg("content", "--content", "--msg",
               help="The message you want to send to the AI agent")
 
-=======
->>>>>>> 579a4d10
 DAYS = Arg("days", 
             help='The days to use',
             type=int)
