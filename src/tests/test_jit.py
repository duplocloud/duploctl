import configparser
import os
import pytest
from duplocloud.client import DuploClient
from duplocloud.errors import DuploError

class TestJIT:
  
  @pytest.mark.integration
  @pytest.mark.order(10)
  def test_admin_aws_jit(self, duplo: DuploClient):
    duplo.isadmin = True
    r = duplo.load("jit")
    try:
      o = r.aws()
      assert o.get("SecretAccessKey", None) is not None
    except DuploError as e:
      pytest.fail(f"Failed to get admin credentials: {e}")
  
  @pytest.mark.integration
  @pytest.mark.order(10)
  def test_user_aws_jit(self, duplo: DuploClient):
    duplo.isadmin = False
    r = duplo.load("jit")
    try:
      o = r.aws()
      assert o.get("SecretAccessKey", None) is not None
    except DuploError as e:
      pytest.fail(f"Failed to get user credentials: {e}")
  
  @pytest.mark.integration
  @pytest.mark.order(10)
  def test_user_k8s_context(self, duplo: DuploClient):
    duplo.isadmin = False
    r = duplo.load("jit")
    try:
      o = r.k8s_context()
      assert o.get("Token", None) is not None
    except DuploError as e:
      pytest.fail(f"Failed to get user k8s credentials: {e}")
  
  @pytest.mark.integration
  @pytest.mark.order(10)
  def test_admin_k8s_context(self, duplo: DuploClient):
    duplo.isadmin = True
    r = duplo.load("jit")
    try:
      o = r.k8s_context()
      assert o.get("Token", None) is not None
    except DuploError as e:
      pytest.fail(f"Failed to get admin k8s credentials: {e}")
<<<<<<< HEAD

  @pytest.mark.integration
  @pytest.mark.order(10)
  def test_update_aws_config_nonexistent_dir(self, duplo: DuploClient, tmp_path):
    config_dir = tmp_path / "nonexistent" / "nested"
    config_file = config_dir / "config"
    os.environ["AWS_CONFIG_FILE"] = str(config_file)
    r = duplo.load("jit")
    profile_name = "test_profile"
    assert not config_dir.exists()
    result = r.update_aws_config(profile_name)
    assert "added" in result["message"].lower()
    assert config_dir.exists()
    assert config_file.exists()
=======
  
  @pytest.mark.integration
  @pytest.mark.order(10)
  def test_update_aws_config(self, duplo: DuploClient, tmp_path):
    config_file = tmp_path / "config"
    os.environ["AWS_CONFIG_FILE"] = str(config_file)
    r = duplo.load("jit")
    profile_name = "test_profile"
    result = r.update_aws_config(profile_name)
    assert "added" in result["message"].lower()
>>>>>>> fbb45cce
    config = configparser.ConfigParser()
    config.read(config_file)
    profile_section = f"profile {profile_name}"
    assert config.has_section(profile_section)
<<<<<<< HEAD
    os.environ.pop("AWS_CONFIG_FILE", None)

  @pytest.mark.integration
  @pytest.mark.order(10)
  def test_update_kubeconfig(self, duplo: DuploClient, tmp_path):
    kubeconfig_file = tmp_path / "config"
    os.environ["KUBECONFIG"] = str(kubeconfig_file)
    r = duplo.load("jit")
    def mock_k8s_context(planId=None):
      return {
        "Name": "test-cluster",
        "ApiServer": "https://test-cluster:6443",
        "Token": "test-token",
        "DefaultNamespace": "default"
      }
    r.k8s_context = mock_k8s_context
    result = r.update_kubeconfig(planId="test-plan")
    assert "successfully" in result["message"].lower()
    assert kubeconfig_file.exists()
    import yaml
    with open(kubeconfig_file) as f:
      config = yaml.safe_load(f)
    assert "clusters" in config
    assert "users" in config
    assert "contexts" in config
    assert config["current-context"] == "test-plan"
    os.environ.pop("KUBECONFIG", None)

  @pytest.mark.integration
  @pytest.mark.order(10)
  def test_update_kubeconfig_nonexistent_dir(self, duplo: DuploClient, tmp_path):
    kube_dir = tmp_path / "nonexistent" / "nested" / ".kube"
    kubeconfig_file = kube_dir / "config"
    os.environ["KUBECONFIG"] = str(kubeconfig_file)
    r = duplo.load("jit")
    def mock_k8s_context(planId=None):
      return {
        "Name": "test-cluster",
        "ApiServer": "https://test-cluster:6443",
        "Token": "test-token",
        "DefaultNamespace": "default"
      }
    r.k8s_context = mock_k8s_context
    assert not kube_dir.exists()
    result = r.update_kubeconfig(planId="test-plan")
    assert "successfully" in result["message"].lower()
    assert kube_dir.exists()
    assert kubeconfig_file.exists()
    import yaml
    with open(kubeconfig_file) as f:
      config = yaml.safe_load(f)
    assert "clusters" in config
    assert "users" in config
    assert "contexts" in config
    os.environ.pop("KUBECONFIG", None)
=======
    assert config.get(profile_section, "region") == os.getenv("AWS_DEFAULT_REGION", "us-west-2")
    assert "duploctl jit aws" in config.get(profile_section, "credential_process")
    result = r.update_aws_config(profile_name)
    assert "updated" in result["message"].lower()
    os.environ.pop("AWS_CONFIG_FILE", None)
>>>>>>> fbb45cce
<|MERGE_RESOLUTION|>--- conflicted
+++ resolved
@@ -49,7 +49,6 @@
       assert o.get("Token", None) is not None
     except DuploError as e:
       pytest.fail(f"Failed to get admin k8s credentials: {e}")
-<<<<<<< HEAD
 
   @pytest.mark.integration
   @pytest.mark.order(10)
@@ -64,23 +63,10 @@
     assert "added" in result["message"].lower()
     assert config_dir.exists()
     assert config_file.exists()
-=======
-  
-  @pytest.mark.integration
-  @pytest.mark.order(10)
-  def test_update_aws_config(self, duplo: DuploClient, tmp_path):
-    config_file = tmp_path / "config"
-    os.environ["AWS_CONFIG_FILE"] = str(config_file)
-    r = duplo.load("jit")
-    profile_name = "test_profile"
-    result = r.update_aws_config(profile_name)
-    assert "added" in result["message"].lower()
->>>>>>> fbb45cce
     config = configparser.ConfigParser()
     config.read(config_file)
     profile_section = f"profile {profile_name}"
     assert config.has_section(profile_section)
-<<<<<<< HEAD
     os.environ.pop("AWS_CONFIG_FILE", None)
 
   @pytest.mark.integration
@@ -136,10 +122,22 @@
     assert "users" in config
     assert "contexts" in config
     os.environ.pop("KUBECONFIG", None)
-=======
+
+  @pytest.mark.integration
+  @pytest.mark.order(10)
+  def test_update_aws_config(self, duplo: DuploClient, tmp_path):
+    config_file = tmp_path / "config"
+    os.environ["AWS_CONFIG_FILE"] = str(config_file)
+    r = duplo.load("jit")
+    profile_name = "test_profile"
+    result = r.update_aws_config(profile_name)
+    assert "added" in result["message"].lower()
+    config = configparser.ConfigParser()
+    config.read(config_file)
+    profile_section = f"profile {profile_name}"
+    assert config.has_section(profile_section)
     assert config.get(profile_section, "region") == os.getenv("AWS_DEFAULT_REGION", "us-west-2")
     assert "duploctl jit aws" in config.get(profile_section, "credential_process")
     result = r.update_aws_config(profile_name)
     assert "updated" in result["message"].lower()
-    os.environ.pop("AWS_CONFIG_FILE", None)
->>>>>>> fbb45cce
+    os.environ.pop("AWS_CONFIG_FILE", None)