import pytest
from duplocloud.errors import DuploError
import time

resources = [
  "hosts",
  "asg",
  "cronjob", 
  "job",
  "secret",
  "configmap",
<<<<<<< HEAD
  "rds",
  "rds::rds-read"
=======
  "lambda"
>>>>>>> 9ca348a3
]

@pytest.mark.parametrize("test_data", resources, indirect=True)
class TestTenantResources:

  @pytest.mark.integration
  @pytest.mark.order(5)
  @pytest.mark.dependency(
    name="create_tenant_resource", 
    scope='session')
  def test_creating_resource(self, test_data, duplo):
    (kind, data) = test_data
    r = duplo.load(kind)
    name = r.name_from_body(data)
    start_time = time.time()
    print(f"Creating {kind} '{name}' in '{duplo.tenant}'")
    # For some reason you'll get a 409 a bunch of times until the tenant is actually ready.
    while True:
      try:
        r.create(data, wait=True)
        print(f"{kind} '{name}' created in '{duplo.tenant}'")
        break
      except DuploError as e:
        elapsed_time = time.time() - start_time
        if elapsed_time > 45:
          pytest.fail(f"Failed to create {kind} after 20 seconds: {e}")
        else:
          print(f"Attempt failed: {e}. Retrying in 5 seconds...")
          time.sleep(5)

  @pytest.mark.integration
  @pytest.mark.order(6)
  @pytest.mark.dependency(
    name="find_tenant_resource", 
    depends=["create_tenant_resource"], 
    scope='session')
  def test_find_resource(self, duplo, test_data):
    (kind, data) = test_data
    r = duplo.load(kind)
    name = r.name_from_body(data)
    try:
      o = r.find(name)
      assert r.name_from_body(o) == name
      print(f"Found {kind} '{name}'")
    except DuploError as e:
      pytest.fail(f"Failed to find {kind} {name}: {e}")
  
  @pytest.mark.integration
  @pytest.mark.k8s
  @pytest.mark.order(8)
  @pytest.mark.dependency(
    name="delete_tenant_resource", 
    depends=["create_tenant_resource"], 
    scope='session')
  def test_delete_resource(self, duplo, test_data):
    (kind, data) = test_data
    r = duplo.load(kind)
    name = r.name_from_body(data)
    try:
      r.delete(name)
    except DuploError as e:
      pytest.fail(f"Failed to delete {kind}: {e}")
<|MERGE_RESOLUTION|>--- conflicted
+++ resolved
@@ -9,12 +9,7 @@
   "job",
   "secret",
   "configmap",
-<<<<<<< HEAD
-  "rds",
-  "rds::rds-read"
-=======
   "lambda"
->>>>>>> 9ca348a3
 ]
 
 @pytest.mark.parametrize("test_data", resources, indirect=True)
