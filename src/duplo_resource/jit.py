--- conflicted
+++ resolved
@@ -200,20 +200,12 @@
     is_new_profile = not cp.has_section(prf)
     if is_new_profile:
       cp.add_section(prf)
-<<<<<<< HEAD
-      cp.set(prf, 'region', os.getenv("AWS_DEFAULT_REGION", "us-west-2"))
-      cp.set(prf, 'credential_process', " ".join(cmd))
-      os.makedirs(os.path.dirname(config), exist_ok=True)
-      with open(config, 'w') as configfile:
-        cp.write(configfile)
-      msg = f"aws profile named {name} was successfully added to {config}"
-=======
     cp.set(prf, 'region', os.getenv("AWS_DEFAULT_REGION", "us-west-2"))
     cp.set(prf, 'credential_process', " ".join(cmd))
+    os.makedirs(os.path.dirname(config), exist_ok=True)
     with open(config, 'w') as configfile:
       cp.write(configfile)
     msg = f"aws profile named {name} was successfully {'added' if is_new_profile else 'updated'} in {config}"
->>>>>>> fbb45cce
     return {"message": msg}
 
   @Command()
